--- conflicted
+++ resolved
@@ -230,8 +230,7 @@
       ),
     );
   }
-
-<<<<<<< HEAD
+  
   // ******************************************************
   // ** [追加] タグを表示するための新しいメソッド **
   // ******************************************************
@@ -276,40 +275,7 @@
       ),
     );
   }
-
-  // I need to add images and media to the rich text viewer if they exist.
-  Widget _buildActualContent(ThemeData theme) {
-    // Check if the post content is meant to be rich text
-    if (widget.post.isRichText) {
-      if (widget.post.mediaItems.isNotEmpty ||
-          (widget.post.mediaThumbnailURL != null &&
-              widget.post.mediaThumbnailURL!.isNotEmpty) ||
-          (widget.post.mediaURL != null && widget.post.mediaURL!.isNotEmpty)) {
-        // If it's not rich text but has media, show the media preview
-        return _buildMediaPreview(widget.post);
-      }
-      if (widget.post.content.isNotEmpty) {
-        return QuillViewerWidget(
-          key: ValueKey(
-              'quill_viewer_${widget.post.id}_widget'), // Add a key for PostWidget
-          jsonContent: widget.post.content,
-          source: RichTextSource.postWidget,
-          isExpanded: _isExpanded, // Pass the expansion state
-        );
-      } else {
-        // Handle empty rich text content, perhaps show a placeholder or nothing
-        return const SizedBox.shrink();
-      }
-    } else if (_shouldShowMedia()) {
-      return _buildMediaPreview(widget.post);
-    } else {
-      // Fallback to rendering plain text if isRichText is false
-      return _buildContentText(theme);
-    }
-  }
-
-=======
->>>>>>> 3f11485b
+  
   Widget _buildNSFWOverlay() {
     return NSFWOverlayWidget(
       onTap: () {
