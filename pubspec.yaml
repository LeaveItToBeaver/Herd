name: herdapp
description: "Social media of the future."
publish_to: 'none' # Remove this line if you wish to publish to pub.dev


version: 1.0.0+11

environment:
  sdk: ^3.6.1


dependencies:
  flutter:
    sdk: flutter

  cupertino_icons: ^1.0.8
  firebase_core: ^3.8.0
  firebase_analytics: ^11.3.5
  firebase_auth: ^5.3.3
  cloud_firestore: ^5.5.0
  cloud_functions: ^5.3.4
  firebase_storage: ^12.3.6
  firebase_database: ^11.1.6
  go_router: ^15.1.1
  flutter_riverpod: ^2.6.1
  riverpod_annotation: ^2.6.1
  hooks_riverpod: ^2.6.1
  firebase_app_check: ^0.3.2+4
  cached_network_image: ^3.4.1
  freezed_annotation: ^3.0.0
  image_cropper: ^9.1.0
  image_picker: ^1.1.2
  file_picker: ^10.1.0
  path: ^1.9.1
  video_player: ^2.9.3
  chewie: ^1.11.0
  flutter_image_compress: ^2.4.0
  timeago: ^3.2.2
  google_mobile_ads: ^6.0.0
  json_annotation: ^4.9.0
  shimmer: ^3.0.0
  carousel_slider: ^5.0.0
  smooth_page_indicator: ^1.2.1
  share_plus: ^11.0.0
  photo_view: ^0.15.0
  device_info_plus: ^11.3.3
  package_info_plus: ^8.3.0
  flutter_markdown: ^0.7.7
  shared_preferences: ^2.5.3
  crypto: ^3.0.6
  http: ^1.3.0
  path_provider: ^2.1.5
  hive: ^2.2.3
  flutter_launcher_icons: ^0.14.3
  palette_generator: ^0.3.3+6
<<<<<<< HEAD
#  video_thumbnail: ^0.5.3
=======
  # video_thumbnail: ^0.5.3
>>>>>>> 3fe485e5
  permission_handler: ^12.0.0+1
  url_launcher: ^6.3.1
  quill_native_bridge: ^11.0.1
  flutter_keyboard_visibility_temp_fork: ^0.1.5
  flutter_quill_delta_from_html: ^1.5.2
  html: ^0.15.6
<<<<<<< HEAD
#  intl: ^0.20.2
=======
  # intl: ^0.20.2
>>>>>>> 3fe485e5
  markdown: ^7.3.0
  meta: ^1.16.0
  quiver: ^3.2.2
  charcode: ^1.4.0
  collection: ^1.19.1
  dart_quill_delta: ^10.8.3
  flutter_colorpicker: ^1.1.0
  flutter_quill: ^11.4.0
  firebase_messaging: ^15.2.5
  flutter_local_notifications: ^19.2.0

dev_dependencies:
  flutter_test:
    sdk: flutter

  flutter_lints: ^5.0.0
  riverpod_generator: ^2.6.3
  build_runner: ^2.4.13
  custom_lint: ^0.7.0
  riverpod_lint: ^2.6.3
  json_serializable: ^6.9.4
  freezed: ^3.0.5

flutter:
  uses-material-design: true
  assets:
    - assets/images/
    - assets/legal/
    - assets/icons/

flutter_launcher_icons:
    android: true
    ios: true
    image_path: "assets/icons/logo.png"<|MERGE_RESOLUTION|>--- conflicted
+++ resolved
@@ -53,22 +53,14 @@
   hive: ^2.2.3
   flutter_launcher_icons: ^0.14.3
   palette_generator: ^0.3.3+6
-<<<<<<< HEAD
 #  video_thumbnail: ^0.5.3
-=======
-  # video_thumbnail: ^0.5.3
->>>>>>> 3fe485e5
   permission_handler: ^12.0.0+1
   url_launcher: ^6.3.1
   quill_native_bridge: ^11.0.1
   flutter_keyboard_visibility_temp_fork: ^0.1.5
   flutter_quill_delta_from_html: ^1.5.2
   html: ^0.15.6
-<<<<<<< HEAD
 #  intl: ^0.20.2
-=======
-  # intl: ^0.20.2
->>>>>>> 3fe485e5
   markdown: ^7.3.0
   meta: ^1.16.0
   quiver: ^3.2.2
